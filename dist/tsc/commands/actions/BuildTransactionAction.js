"use strict";
Object.defineProperty(exports, "__esModule", { value: true });
exports.BuildTransactionAction = void 0;
const tslib_1 = require("tslib");
const web3_1 = tslib_1.__importDefault(require("web3"));
const safe_1 = tslib_1.__importDefault(require("colors/safe"));
const js_base64_1 = require("js-base64");
const eth2_keystore_js_1 = tslib_1.__importDefault(require("eth2-keystore-js"));
const BaseAction_1 = require("./BaseAction");
const file_1 = require("./validators/file");
const operator_1 = require("./validators/operator");
const helpers_1 = require("../../lib/helpers");
<<<<<<< HEAD
const web3 = new web3_1.default();
=======
let keystoreFilePath = '';
>>>>>>> 30cafe24
class BuildTransactionAction extends BaseAction_1.BaseAction {
    static get options() {
        return {
            action: 'transaction',
            shortAction: 'tr',
            description: 'Build shares for list of operators using private key from keystore. Then build final transaction using those shares.',
            arguments: [
                {
                    arg1: '-ks',
                    arg2: '--keystore',
                    options: {
                        required: true,
                        type: String,
                        help: 'Provide your keystore file path'
                    },
                    interactive: {
                        options: {
                            type: 'text',
                            validate: (filePath) => {
                                const isValid = (0, file_1.fileExistsValidator)(filePath);
                                if (isValid === true) {
                                    keystoreFilePath = String(filePath).trim();
                                }
                                return isValid;
                            },
                        }
                    }
                },
                {
                    arg1: '-ps',
                    arg2: '--password',
                    options: {
                        required: true,
                        type: String,
                        help: 'Enter password for keystore to decrypt it and get private key'
                    },
                    interactive: {
                        options: {
                            type: 'password',
                            validate: (password) => tslib_1.__awaiter(this, void 0, void 0, function* () {
                                const errorMessage = 'Can not decode private key from keystore file using this password';
                                try {
                                    const data = yield (0, helpers_1.readFile)(keystoreFilePath);
                                    const keyStore = new eth2_keystore_js_1.default(data);
                                    const privateKey = yield keyStore.getPrivateKey(password).then((privateKey) => privateKey);
                                    return privateKey ? true : errorMessage;
                                }
                                catch (e) {
                                    if (e instanceof Error) {
                                        return e.message;
                                    }
                                    return errorMessage;
                                }
                            })
                        }
                    }
                },
                {
                    arg1: '-op',
                    arg2: '--operators',
                    options: {
                        type: String,
                        required: true,
                        help: 'Comma-separated list of base64 operator keys. Require at least 4 operators'
                    },
                    interactive: {
                        repeat: 4,
                        options: {
                            type: 'text',
                            message: 'Operator base64 encoded public key',
                            validate: operator_1.operatorValidator
                        }
                    }
                },
                {
                    arg1: '-oid',
                    arg2: '--operators-ids',
                    options: {
                        type: String,
                        required: true,
                        help: 'Comma-separated list of operators IDs from the contract in the same sequence as you provided operators itself'
                    },
                    interactive: {
                        repeat: 4,
                        options: {
                            type: 'number',
                            message: 'Operator ID from the contract',
                            validate: (operatorId) => {
                                return !(Number.isInteger(operatorId) && operatorId > 0) ? 'Operator ID should be positive integer number' : true;
                            }
                        }
                    }
                },
                {
                    arg1: '-ta',
                    arg2: '--token-amount',
                    options: {
                        type: String,
                        required: true,
                        help: 'Token amount fee required for this transaction in Wei. ' +
                            'Calculated as: totalFee := allOperatorsFee + networkYearlyFees + liquidationCollateral. '
                    },
                    interactive: {
                        options: {
                            type: 'text',
                            validate: (tokenAmount) => {
                                try {
                                    web3.utils.toBN(tokenAmount).toString();
                                    return true;
                                }
                                catch (e) {
                                    return 'Token amount should be positive big number in Wei';
                                }
                            }
                        }
                    }
                },
            ],
        };
    }
    /**
     * Decrypt and return private key.
     */
    execute() {
        return tslib_1.__awaiter(this, void 0, void 0, function* () {
            const { keystore, password, operators_ids: operatorsIds, token_amount: tokenAmount } = this.args;
            // Step 1: read keystore file
            const data = yield (0, helpers_1.readFile)(String(keystore).trim());
            // Step 2: decrypt keystore file and get private key
            const privateKey = yield this.ssvKeys.getPrivateKeyFromKeystoreData(data, password);
            // Step 3: build shares in raw format
            const threshold = yield this.ssvKeys.createThreshold(privateKey);
            let shares = yield this.ssvKeys.encryptShares(this.args.operators.split(','), threshold.shares);
            shares = shares.map((share) => {
                share.operatorPublicKey = (0, js_base64_1.encode)(share.operatorPublicKey);
                return share;
            });
            // Step 4: build payload using encrypted shares
            const payload = yield this.ssvKeys.buildPayload(privateKey, operatorsIds.split(','), shares, tokenAmount);
            const explainedPayload = '' +
                '\n[\n' +
                `\n\t validator public key   ➡️   ${payload[0]}\n` +
                `\n\t operators IDs          ➡️   array${payload[1]}\n` +
                '\n\t share public keys      ➡️   array[\n' +
                payload[2].map((publicKey, index) => `\n\t                                   [${index}]: ${publicKey}\n`).join('') +
                '                                 ]\n' +
                '\n\t share private keys     ➡️   array[\n' +
                payload[3].map((privateKey, index) => `\n\t                                   [${index}]: ${privateKey}\n`).join('') +
                '                                 ]\n' +
                `\n\t token amount           ➡️   ${payload[4]}\n` +
                '\n]\n';
            const payloadFilePath = yield (0, helpers_1.getFilePath)('payload');
            const message = '✳️  Transaction payload have the following structure encoded as ABI Params: \n' +
                '\n[\n' +
                '\n\tthreshold.validatorPublicKey ➡️   String\n' +
                '\n\toperators IDs                ➡️   array[<operator ID>,         ..., <operator ID>]\n' +
                '\n\tsharePublicKeys              ➡️   array[<share public key>,    ..., <share public key>]\n' +
                '\n\tsharePrivateKeys             ➡️   array[<share private key>,   ..., <share private key>]\n' +
                '\n\ttoken amount                 ➡️   number in Wei\n' +
                '\n]\n\n' +
                '\n--------------------------------------------------------------------------------\n' +
                `\n✳️  Transaction explained payload data: \n${explainedPayload}\n` +
                '\n--------------------------------------------------------------------------------\n' +
                `\n✳️  Transaction raw payload data: \n\n${payload}\n`;
            yield (0, helpers_1.writeFile)(payloadFilePath, message);
            return message + `\nTransaction details dumped to file: ${safe_1.default.bgYellow(safe_1.default.black(payloadFilePath))}\n`;
        });
    }
}
exports.BuildTransactionAction = BuildTransactionAction;
//# sourceMappingURL=BuildTransactionAction.js.map<|MERGE_RESOLUTION|>--- conflicted
+++ resolved
@@ -2,7 +2,6 @@
 Object.defineProperty(exports, "__esModule", { value: true });
 exports.BuildTransactionAction = void 0;
 const tslib_1 = require("tslib");
-const web3_1 = tslib_1.__importDefault(require("web3"));
 const safe_1 = tslib_1.__importDefault(require("colors/safe"));
 const js_base64_1 = require("js-base64");
 const eth2_keystore_js_1 = tslib_1.__importDefault(require("eth2-keystore-js"));
@@ -10,11 +9,7 @@
 const file_1 = require("./validators/file");
 const operator_1 = require("./validators/operator");
 const helpers_1 = require("../../lib/helpers");
-<<<<<<< HEAD
-const web3 = new web3_1.default();
-=======
 let keystoreFilePath = '';
->>>>>>> 30cafe24
 class BuildTransactionAction extends BaseAction_1.BaseAction {
     static get options() {
         return {
@@ -89,49 +84,6 @@
                         }
                     }
                 },
-                {
-                    arg1: '-oid',
-                    arg2: '--operators-ids',
-                    options: {
-                        type: String,
-                        required: true,
-                        help: 'Comma-separated list of operators IDs from the contract in the same sequence as you provided operators itself'
-                    },
-                    interactive: {
-                        repeat: 4,
-                        options: {
-                            type: 'number',
-                            message: 'Operator ID from the contract',
-                            validate: (operatorId) => {
-                                return !(Number.isInteger(operatorId) && operatorId > 0) ? 'Operator ID should be positive integer number' : true;
-                            }
-                        }
-                    }
-                },
-                {
-                    arg1: '-ta',
-                    arg2: '--token-amount',
-                    options: {
-                        type: String,
-                        required: true,
-                        help: 'Token amount fee required for this transaction in Wei. ' +
-                            'Calculated as: totalFee := allOperatorsFee + networkYearlyFees + liquidationCollateral. '
-                    },
-                    interactive: {
-                        options: {
-                            type: 'text',
-                            validate: (tokenAmount) => {
-                                try {
-                                    web3.utils.toBN(tokenAmount).toString();
-                                    return true;
-                                }
-                                catch (e) {
-                                    return 'Token amount should be positive big number in Wei';
-                                }
-                            }
-                        }
-                    }
-                },
             ],
         };
     }
@@ -140,7 +92,7 @@
      */
     execute() {
         return tslib_1.__awaiter(this, void 0, void 0, function* () {
-            const { keystore, password, operators_ids: operatorsIds, token_amount: tokenAmount } = this.args;
+            const { keystore, password } = this.args;
             // Step 1: read keystore file
             const data = yield (0, helpers_1.readFile)(String(keystore).trim());
             // Step 2: decrypt keystore file and get private key
@@ -153,27 +105,27 @@
                 return share;
             });
             // Step 4: build payload using encrypted shares
-            const payload = yield this.ssvKeys.buildPayload(privateKey, operatorsIds.split(','), shares, tokenAmount);
+            const payload = yield this.ssvKeys.buildPayload(privateKey, shares);
             const explainedPayload = '' +
                 '\n[\n' +
                 `\n\t validator public key   ➡️   ${payload[0]}\n` +
-                `\n\t operators IDs          ➡️   array${payload[1]}\n` +
+                '\n\t operators public keys  ➡️   array[\n' +
+                payload[1].map((publicKey, index) => `\n\t                                   [${index}]: ${publicKey}\n`).join('') +
+                '                                 ]\n' +
                 '\n\t share public keys      ➡️   array[\n' +
                 payload[2].map((publicKey, index) => `\n\t                                   [${index}]: ${publicKey}\n`).join('') +
                 '                                 ]\n' +
                 '\n\t share private keys     ➡️   array[\n' +
                 payload[3].map((privateKey, index) => `\n\t                                   [${index}]: ${privateKey}\n`).join('') +
                 '                                 ]\n' +
-                `\n\t token amount           ➡️   ${payload[4]}\n` +
                 '\n]\n';
             const payloadFilePath = yield (0, helpers_1.getFilePath)('payload');
             const message = '✳️  Transaction payload have the following structure encoded as ABI Params: \n' +
                 '\n[\n' +
                 '\n\tthreshold.validatorPublicKey ➡️   String\n' +
-                '\n\toperators IDs                ➡️   array[<operator ID>,         ..., <operator ID>]\n' +
+                '\n\toperatorsPublicKeys          ➡️   array[<operator public key>, ..., <operator public key>]\n' +
                 '\n\tsharePublicKeys              ➡️   array[<share public key>,    ..., <share public key>]\n' +
                 '\n\tsharePrivateKeys             ➡️   array[<share private key>,   ..., <share private key>]\n' +
-                '\n\ttoken amount                 ➡️   number in Wei\n' +
                 '\n]\n\n' +
                 '\n--------------------------------------------------------------------------------\n' +
                 `\n✳️  Transaction explained payload data: \n${explainedPayload}\n` +
