--- conflicted
+++ resolved
@@ -1,4 +1,3 @@
-import Web3 from 'web3';
 import colors from 'colors/safe';
 import { encode } from 'js-base64';
 import EthereumKeyStore from 'eth2-keystore-js';
@@ -9,11 +8,7 @@
 import { EncryptShare } from '../../lib/Encryption/Encryption';
 import { getFilePath, readFile, writeFile } from '../../lib/helpers';
 
-<<<<<<< HEAD
-const web3 = new Web3();
-=======
 let keystoreFilePath = '';
->>>>>>> 30cafe24
 
 export class BuildTransactionAction extends BaseAction {
   static get options(): any {
@@ -88,48 +83,6 @@
             }
           }
         },
-        {
-          arg1: '-oid',
-          arg2: '--operators-ids',
-          options: {
-            type: String,
-            required: true,
-            help: 'Comma-separated list of operators IDs from the contract in the same sequence as you provided operators itself'
-          },
-          interactive: {
-            repeat: 4,
-            options: {
-              type: 'number',
-              message: 'Operator ID from the contract',
-              validate: (operatorId: number) => {
-                return !(Number.isInteger(operatorId) && operatorId > 0) ? 'Operator ID should be positive integer number' : true;
-              }
-            }
-          }
-        },
-        {
-          arg1: '-ta',
-          arg2: '--token-amount',
-          options: {
-            type: String,
-            required: true,
-            help: 'Token amount fee required for this transaction in Wei. ' +
-              'Calculated as: totalFee := allOperatorsFee + networkYearlyFees + liquidationCollateral. '
-          },
-          interactive: {
-            options: {
-              type: 'text',
-              validate: (tokenAmount: string) => {
-                try {
-                  web3.utils.toBN(tokenAmount).toString();
-                  return true;
-                } catch (e) {
-                  return 'Token amount should be positive big number in Wei';
-                }
-              }
-            }
-          }
-        },
       ],
     }
   }
@@ -138,12 +91,7 @@
    * Decrypt and return private key.
    */
   async execute(): Promise<any> {
-    const {
-      keystore,
-      password,
-      operators_ids : operatorsIds,
-      token_amount: tokenAmount
-    } = this.args;
+    const { keystore, password } = this.args;
 
     // Step 1: read keystore file
     const data = await readFile(String(keystore).trim());
@@ -160,34 +108,28 @@
     });
 
     // Step 4: build payload using encrypted shares
-    const payload = await this.ssvKeys.buildPayload(
-      privateKey,
-      operatorsIds.split(','),
-      shares,
-      tokenAmount
-  );
-
+    const payload = await this.ssvKeys.buildPayload(privateKey, shares);
     const explainedPayload = '' +
       '\n[\n' +
       `\n\t validator public key   ➡️   ${payload[0]}\n` +
-      `\n\t operators IDs          ➡️   array${payload[1]}\n` +
+      '\n\t operators public keys  ➡️   array[\n' +
+      payload[1].map((publicKey: string, index: number) => `\n\t                                   [${index}]: ${publicKey}\n`).join('') +
+      '                                 ]\n' +
       '\n\t share public keys      ➡️   array[\n' +
       payload[2].map((publicKey: string, index: number) => `\n\t                                   [${index}]: ${publicKey}\n`).join('') +
       '                                 ]\n' +
       '\n\t share private keys     ➡️   array[\n' +
       payload[3].map((privateKey: string, index: number) => `\n\t                                   [${index}]: ${privateKey}\n`).join('') +
       '                                 ]\n' +
-      `\n\t token amount           ➡️   ${payload[4]}\n` +
       '\n]\n';
 
     const payloadFilePath = await getFilePath('payload');
     const message = '✳️  Transaction payload have the following structure encoded as ABI Params: \n' +
                     '\n[\n' +
                     '\n\tthreshold.validatorPublicKey ➡️   String\n' +
-                    '\n\toperators IDs                ➡️   array[<operator ID>,         ..., <operator ID>]\n' +
+                    '\n\toperatorsPublicKeys          ➡️   array[<operator public key>, ..., <operator public key>]\n' +
                     '\n\tsharePublicKeys              ➡️   array[<share public key>,    ..., <share public key>]\n' +
                     '\n\tsharePrivateKeys             ➡️   array[<share private key>,   ..., <share private key>]\n' +
-                    '\n\ttoken amount                 ➡️   number in Wei\n' +
                     '\n]\n\n' +
                     '\n--------------------------------------------------------------------------------\n' +
                     `\n✳️  Transaction explained payload data: \n${explainedPayload}\n` +
